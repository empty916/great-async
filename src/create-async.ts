--- conflicted
+++ resolved
@@ -1,10 +1,5 @@
-<<<<<<< HEAD
-import type { CacheData, PickPromiseType, PromiseFunction, T_SCOPE, AsyncError, T_DIMENSIONS } from "./common";
-import { cacheMap, defaultGenKeyByParams, SCOPE, DIMENSIONS, FalsyValue, getCache } from "./common";
-=======
-import type { CacheData, PickPromiseType, PromiseFunction, T_DIMENSIONS, AsyncError } from "./common";
-import { AsyncResolveResult, AsyncResolveToken, cacheMap, DEFAULT_PROMISE_DEBOUNCE_KEY, DEFAULT_SINGLE_KEY, DEFAULT_TIMER_KEY, defaultGenKeyByParams, DIMENSIONS, FalsyValue, getCache, TokenManager } from "./common";
->>>>>>> 17d611ac
+import type { CacheData, PickPromiseType, PromiseFunction, T_SCOPE, AsyncError } from "./common";
+import { AsyncResolveResult, AsyncResolveToken, cacheMap, DEFAULT_PROMISE_DEBOUNCE_KEY, DEFAULT_SINGLE_KEY, DEFAULT_TIMER_KEY, defaultGenKeyByParams, SCOPE, DIMENSIONS, getCache, TokenManager } from "./common";
 import { LRU } from "./LRU";
 import { createTakeLatestPromiseFn } from "./take-latest-promise";
 
@@ -46,17 +41,8 @@
   }
 }
 
-<<<<<<< HEAD
 // Cache configuration group
 export interface CacheConfig<F extends PromiseFunction = PromiseFunction> {
-=======
-
-
-
-export interface CreateAsyncOptions<
-  F extends PromiseFunction = PromiseFunction
-> {
->>>>>>> 17d611ac
   /**
    * Time to live of cache in milliseconds
    * @default -1 (no expiration)
@@ -514,7 +500,7 @@
         resolve,
         reject,
         token: tm.getToken(key),
-        key: debounceDimension === DIMENSIONS.FUNCTION ? DEFAULT_TIMER_KEY : key,
+        key: debounceDimension === SCOPE.FUNCTION ? DEFAULT_TIMER_KEY : key,
       });
       if (debounceDimension === SCOPE.FUNCTION) {
         clearTimeout(timerMapOfDebounce.get(DEFAULT_TIMER_KEY));
@@ -535,7 +521,7 @@
         if (arg instanceof AsyncResolveToken) {
 
           const scopeToken = arg.value;
-          
+
           beforeRun?.();
           const runFnPromise = finalFn(params);
           return runFnPromise
@@ -553,7 +539,7 @@
                 });
               }
               listener.filter(i => {
-                if (debounceDimension === DIMENSIONS.FUNCTION) {
+                if (debounceDimension === SCOPE.FUNCTION) {
                   return i.token === scopeToken && i.key === DEFAULT_TIMER_KEY;
                 }
                 return i.token === scopeToken && i.key === key;
@@ -564,7 +550,7 @@
             })
             .catch((e) => {
               listener.filter(i => {
-                if (debounceDimension === DIMENSIONS.FUNCTION) {
+                if (debounceDimension === SCOPE.FUNCTION) {
                   return i.token === scopeToken && i.key === DEFAULT_TIMER_KEY;
                 }
                 return i.token === scopeToken && i.key === key;
@@ -575,7 +561,7 @@
               throw e;
             }).finally(() => {
               listener = listener.filter(i => {
-                if (debounceDimension === DIMENSIONS.FUNCTION) {
+                if (debounceDimension === SCOPE.FUNCTION) {
                   return !(i.token === scopeToken && i.key === DEFAULT_TIMER_KEY);
                 }
                 return !(i.token === scopeToken && i.key === key);
